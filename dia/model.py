import time
from enum import Enum

import dac
import numpy as np
import torch
import torchaudio
<<<<<<< HEAD
from huggingface_hub import hf_hub_download
from torch.cuda.amp import autocast
=======
>>>>>>> 9fbe53c0

from .audio import apply_audio_delay, build_delay_indices, build_revert_indices, decode, revert_audio_delay
from .config import DiaConfig
from .layers import DiaModel
from .state import DecoderInferenceState, DecoderOutput, EncoderInferenceState


DEFAULT_SAMPLE_RATE = 44100


def _get_default_device():
    if torch.cuda.is_available():
        return torch.device("cuda")
    elif hasattr(torch.backends, "mps") and torch.backends.mps.is_available():
        return torch.device("mps")
    return torch.device("cpu")


def _sample_next_token(
    logits_BCxV: torch.Tensor,
    temperature: float,
    top_p: float,
    cfg_filter_top_k: int | None = None,
) -> torch.Tensor:
    if temperature == 0.0:
        return torch.argmax(logits_BCxV, dim=-1)

    logits_BCxV = logits_BCxV / temperature
    if cfg_filter_top_k is not None:
        _, top_k_indices_BCxV = torch.topk(logits_BCxV, k=cfg_filter_top_k, dim=-1)
        mask = torch.ones_like(logits_BCxV, dtype=torch.bool)
        mask.scatter_(dim=-1, index=top_k_indices_BCxV, value=False)
        logits_BCxV = logits_BCxV.masked_fill(mask, -torch.inf)

    if top_p < 1.0:
        probs_BCxV = torch.softmax(logits_BCxV, dim=-1)
        sorted_probs_BCxV, sorted_indices_BCxV = torch.sort(probs_BCxV, dim=-1, descending=True)
        cumulative_probs_BCxV = torch.cumsum(sorted_probs_BCxV, dim=-1)

        sorted_indices_to_remove_BCxV = cumulative_probs_BCxV > top_p
        sorted_indices_to_remove_BCxV[..., 1:] = sorted_indices_to_remove_BCxV[..., :-1].clone()
        sorted_indices_to_remove_BCxV[..., 0] = 0

        indices_to_remove_BCxV = torch.zeros_like(sorted_indices_to_remove_BCxV)
        indices_to_remove_BCxV.scatter_(dim=-1, index=sorted_indices_BCxV, src=sorted_indices_to_remove_BCxV)
        logits_BCxV = logits_BCxV.masked_fill(indices_to_remove_BCxV, -torch.inf)

    final_probs_BCxV = torch.softmax(logits_BCxV, dim=-1)

    sampled_indices_BC = torch.multinomial(final_probs_BCxV, num_samples=1)
    sampled_indices_C = sampled_indices_BC.squeeze(-1)
    return sampled_indices_C


class ComputeDtype(str, Enum):
    FLOAT32 = "float32"
    FLOAT16 = "float16"
    BFLOAT16 = "bfloat16"

    def to_dtype(self) -> torch.dtype:
        if self == ComputeDtype.FLOAT32:
            return torch.float32
        elif self == ComputeDtype.FLOAT16:
            return torch.float16
        elif self == ComputeDtype.BFLOAT16:
            return torch.bfloat16
        else:
            raise ValueError(f"Unsupported compute dtype: {self}")


class Dia:
    def __init__(
        self,
        config: DiaConfig,
        compute_dtype: str | ComputeDtype = ComputeDtype.FLOAT32,
        device: torch.device | None = None,
    ):
        """Initializes the Dia model.

        Args:
            config: The configuration object for the model.
            device: The device to load the model onto. If None, will automatically select the best available device.

        Raises:
            RuntimeError: If there is an error loading the DAC model.
        """
        super().__init__()
        self.config = config
        self.device = device if device is not None else _get_default_device()
        if isinstance(compute_dtype, str):
            compute_dtype = ComputeDtype(compute_dtype)
        self.compute_dtype = compute_dtype.to_dtype()
        self.model = DiaModel(config, self.compute_dtype)
        self.dac_model = None

    @classmethod
    def from_local(
        cls,
        config_path: str,
        checkpoint_path: str,
        compute_dtype: str | ComputeDtype = ComputeDtype.FLOAT32,
        device: torch.device | None = None,
    ) -> "Dia":
        """Loads the Dia model from local configuration and checkpoint files.

        Args:
            config_path: Path to the configuration JSON file.
            checkpoint_path: Path to the model checkpoint (.pth) file.
            device: The device to load the model onto. If None, will automatically select the best available device.

        Returns:
            An instance of the Dia model loaded with weights and set to eval mode.

        Raises:
            FileNotFoundError: If the config or checkpoint file is not found.
            RuntimeError: If there is an error loading the checkpoint.
        """
        config = DiaConfig.load(config_path)
        if config is None:
            raise FileNotFoundError(f"Config file not found at {config_path}")

        dia = cls(config, compute_dtype, device)

        try:
            state_dict = torch.load(checkpoint_path, map_location=dia.device)
            dia.model.load_state_dict(state_dict)
        except FileNotFoundError:
            raise FileNotFoundError(f"Checkpoint file not found at {checkpoint_path}")
        except Exception as e:
            raise RuntimeError(f"Error loading checkpoint from {checkpoint_path}") from e

        dia.model.to(dia.device)
        dia.model.eval()
        dia._load_dac_model()
        return dia

    @classmethod
    def from_pretrained(
        cls,
        model_name: str = "nari-labs/Dia-1.6B",
        compute_dtype: str | ComputeDtype = ComputeDtype.FLOAT32,
        device: torch.device | None = None,
    ) -> "Dia":
        """Loads the Dia model from a Hugging Face Hub repository.

        Downloads the configuration and checkpoint files from the specified
        repository ID and then loads the model.

        Args:
            model_name: The Hugging Face Hub repository ID (e.g., "nari-labs/Dia-1.6B").
            compute_dtype: The computation dtype to use.
            device: The device to load the model onto. If None, will automatically select the best available device.

        Returns:
            An instance of the Dia model loaded with weights and set to eval mode.

        Raises:
            FileNotFoundError: If config or checkpoint download/loading fails.
            RuntimeError: If there is an error loading the checkpoint.
        """
        if isinstance(compute_dtype, str):
            compute_dtype = ComputeDtype(compute_dtype)
        loaded_model = DiaModel.from_pretrained(model_name, compute_dtype=compute_dtype.to_dtype())
        config = loaded_model.config
        dia = cls(config, compute_dtype, device)

        dia.model = loaded_model
        dia.model.to(dia.device)
        dia.model.eval()
        dia._load_dac_model()
        return dia

    def _load_dac_model(self):
        try:
            dac_model_path = dac.utils.download()
            dac_model = dac.DAC.load(dac_model_path).to(self.device)
        except Exception as e:
            raise RuntimeError("Failed to load DAC model") from e
        self.dac_model = dac_model

    def _prepare_text_input(self, text: str) -> torch.Tensor:
        """Encodes text prompt, pads, and creates attention mask and positions."""
        text_pad_value = self.config.data.text_pad_value
        max_len = self.config.data.text_length

        byte_text = text.encode("utf-8")
        replaced_bytes = byte_text.replace(b"[S1]", b"\x01").replace(b"[S2]", b"\x02")
        text_tokens = list(replaced_bytes)

        current_len = len(text_tokens)
        padding_needed = max_len - current_len
        if padding_needed <= 0:
            text_tokens = text_tokens[:max_len]
            padded_text_np = np.array(text_tokens, dtype=np.uint8)
        else:
            padded_text_np = np.pad(
                text_tokens,
                (0, padding_needed),
                mode="constant",
                constant_values=text_pad_value,
            ).astype(np.uint8)

        src_tokens = torch.from_numpy(padded_text_np).to(torch.long).to(self.device).unsqueeze(0)  # [1, S]
        return src_tokens

    def _prepare_audio_prompt(self, audio_prompt: torch.Tensor | None) -> tuple[torch.Tensor, int]:
        num_channels = self.config.data.channels
        audio_bos_value = self.config.data.audio_bos_value
        audio_pad_value = self.config.data.audio_pad_value
        delay_pattern = self.config.data.delay_pattern
        max_delay_pattern = max(delay_pattern)

        prefill = torch.full(
            (1, num_channels),
            fill_value=audio_bos_value,
            dtype=torch.int,
            device=self.device,
        )

        prefill_step = 1

        if audio_prompt is not None:
            prefill_step += audio_prompt.shape[0]
            prefill = torch.cat([prefill, audio_prompt], dim=0)

        delay_pad_tensor = torch.full(
            (max_delay_pattern, num_channels), fill_value=-1, dtype=torch.int, device=self.device
        )
        prefill = torch.cat([prefill, delay_pad_tensor], dim=0)

        delay_precomp = build_delay_indices(
            B=1,
            T=prefill.shape[0],
            C=num_channels,
            delay_pattern=delay_pattern,
        )

        prefill = apply_audio_delay(
            audio_BxTxC=prefill.unsqueeze(0),
            pad_value=audio_pad_value,
            bos_value=audio_bos_value,
            precomp=delay_precomp,
        ).squeeze(0)

        return prefill, prefill_step

    def _prepare_generation(self, text: str, audio_prompt: str | torch.Tensor | None, verbose: bool):
        enc_input_cond = self._prepare_text_input(text)
        enc_input_uncond = torch.zeros_like(enc_input_cond)
        enc_input = torch.cat([enc_input_uncond, enc_input_cond], dim=0)

        if isinstance(audio_prompt, str):
            audio_prompt = self.load_audio(audio_prompt)
        prefill, prefill_step = self._prepare_audio_prompt(audio_prompt)

        if verbose:
            print("generate: data loaded")

        enc_state = EncoderInferenceState.new(self.config, enc_input_cond)
        encoder_out = self.model.encoder(enc_input, enc_state)

        dec_cross_attn_cache = self.model.decoder.precompute_cross_attn_cache(encoder_out, enc_state.positions)
        dec_state = DecoderInferenceState.new(
            self.config, enc_state, encoder_out, dec_cross_attn_cache, self.compute_dtype
        )
        dec_output = DecoderOutput.new(self.config, self.device)
        dec_output.prefill(prefill, prefill_step)

        dec_step = prefill_step - 1
        if dec_step > 0:
            dec_state.prepare_step(0, dec_step)
            tokens_BxTxC = dec_output.get_tokens_at(0, dec_step).unsqueeze(0).expand(2, -1, -1)
            self.model.decoder.forward(tokens_BxTxC, dec_state)

        return dec_state, dec_output

    def _decoder_step(
        self,
        tokens_Bx1xC: torch.Tensor,
        dec_state: DecoderInferenceState,
        cfg_scale: float,
        temperature: float,
        top_p: float,
        cfg_filter_top_k: int,
    ) -> torch.Tensor:
        audio_eos_value = self.config.data.audio_eos_value
        logits_Bx1xCxV = self.model.decoder.decode_step(tokens_Bx1xC, dec_state)

        logits_last_BxCxV = logits_Bx1xCxV[:, -1, :, :]
        uncond_logits_CxV = logits_last_BxCxV[0, :, :]
        cond_logits_CxV = logits_last_BxCxV[1, :, :]

        logits_CxV = cond_logits_CxV + cfg_scale * (cond_logits_CxV - uncond_logits_CxV)
        logits_CxV[:, audio_eos_value + 1 :] = -torch.inf
        logits_CxV[1:, audio_eos_value:] = -torch.inf

        pred_C = _sample_next_token(
            logits_CxV.float(),
            temperature=temperature,
            top_p=top_p,
            cfg_filter_top_k=cfg_filter_top_k,
        )
        return pred_C

    def _generate_output(self, generated_codes: torch.Tensor) -> np.ndarray:
        num_channels = self.config.data.channels
        seq_length = generated_codes.shape[0]
        delay_pattern = self.config.data.delay_pattern
        audio_pad_value = self.config.data.audio_pad_value
        max_delay_pattern = max(delay_pattern)

        revert_precomp = build_revert_indices(
            B=1,
            T=seq_length,
            C=num_channels,
            delay_pattern=delay_pattern,
        )

        codebook = revert_audio_delay(
            audio_BxTxC=generated_codes.unsqueeze(0),
            pad_value=audio_pad_value,
            precomp=revert_precomp,
            T=seq_length,
        )[:, :-max_delay_pattern, :]

        min_valid_index = 0
        max_valid_index = 1023
        invalid_mask = (codebook < min_valid_index) | (codebook > max_valid_index)
        codebook[invalid_mask] = 0

        audio = decode(self.dac_model, codebook.transpose(1, 2))

        return audio.squeeze().cpu().numpy()

    def load_audio(self, audio_path: str) -> torch.Tensor:
        audio, sr = torchaudio.load(audio_path, channels_first=True)  # C, T
        if sr != DEFAULT_SAMPLE_RATE:
            audio = torchaudio.functional.resample(audio, sr, DEFAULT_SAMPLE_RATE)
        audio = audio.to(self.device).unsqueeze(0)  # 1, C, T
        audio_data = self.dac_model.preprocess(audio, DEFAULT_SAMPLE_RATE)
        _, encoded_frame, _, _, _ = self.dac_model.encode(audio_data)  # 1, C, T
        return encoded_frame.squeeze(0).transpose(0, 1)

    def save_audio(self, path: str, audio: np.ndarray):
        import soundfile as sf

        sf.write(path, audio, DEFAULT_SAMPLE_RATE)

    @torch.inference_mode()
    def generate(
        self,
        text: str,
        max_tokens: int | None = None,
        cfg_scale: float = 3.0,
        temperature: float = 1.3,
        top_p: float = 0.95,
        use_torch_compile: bool = False,
        cfg_filter_top_k: int = 35,
        audio_prompt: str | torch.Tensor | None = None,
        audio_prompt_path: str | None = None,
        use_cfg_filter: bool | None = None,
        verbose: bool = False,
    ) -> np.ndarray:
        audio_eos_value = self.config.data.audio_eos_value
        audio_pad_value = self.config.data.audio_pad_value
        delay_pattern = self.config.data.delay_pattern
        max_tokens = self.config.data.audio_length if max_tokens is None else max_tokens
        max_delay_pattern = max(delay_pattern)
        self.model.eval()

<<<<<<< HEAD
        (
            cond_src_BxS,
            cond_src_positions_BxS,
            cond_src_padding_mask_BxS,
            cond_enc_self_attn_mask_Bx1xSxS,
        ) = self._prepare_text_input(text)

        unc_src_BxS = torch.zeros_like(cond_src_BxS)
        src_BxS = torch.cat([unc_src_BxS, cond_src_BxS], dim=0)
        src_positions_BxS = cond_src_positions_BxS.expand(2, -1)
        src_padding_mask_BxS = cond_src_padding_mask_BxS.expand(2, -1)
        enc_self_attn_mask_Bx1xSxS = cond_enc_self_attn_mask_Bx1xSxS.expand(2, -1, -1, -1)

        with autocast(enabled=True, dtype=torch.bfloat16): # Or torch.float16
            encoder_out = self.model.encoder(
                x_ids=src_BxS,
                src_positions=src_positions_BxS,
                deterministic=True,
                attn_mask=enc_self_attn_mask_Bx1xSxS,
            ) # Shape: (B, S, E)
        encoder_out = encoder_out.float() # Cast back if needed by subsequent non-autocast code, though KV cache precomputation might handle it

        # 3. Prepare Decoder Inputs
        # 3-1. Allocate KV Cache (Static)
        decoder_cross_attention_cache: list[KVCache] = self.model.decoder.precompute_cross_attention_kv(
            max_tokens, encoder_out, src_positions_BxS
        )
=======
        if audio_prompt_path:
            print("Warning: audio_prompt_path is deprecated. Use audio_prompt instead.")
            audio_prompt = audio_prompt_path
        if use_cfg_filter is not None:
            print("Warning: use_cfg_filter is deprecated.")
>>>>>>> 9fbe53c0

        if verbose:
            total_start_time = time.time()

        dec_state, dec_output = self._prepare_generation(text, audio_prompt, verbose)
        dec_step = dec_output.prefill_step - 1

<<<<<<< HEAD
        current_step = 0
        prompt_len_inc_bos = 1  # Start with BOS length

        # 3-3. Load Audio Prompt (if provided)
        if audio_prompt_path is not None:
            audio_prompt, sr = torchaudio.load(audio_prompt_path, channels_first=True)  # C, T
            if sr != 44100:  # Resample to 44.1kHz
                audio_prompt = torchaudio.functional.resample(audio_prompt, sr, 44100)
            audio_prompt = audio_prompt.to(self.device).unsqueeze(0)  # 1, C, T
            audio_prompt = audio_to_codebook(self.dac_model, audio_prompt, data_config=self.config.data)
            generated_BxTxC = torch.cat([generated_BxTxC, audio_prompt.expand(2, -1, -1)], dim=1)

            prefill_len = generated_BxTxC.shape[1]
            prompt_len_inc_bos = prefill_len
            prefill_tgt_pos = torch.arange(prefill_len, device=self.device).unsqueeze(0).expand(2, -1)
            prefill_tgt_padding_mask = (generated_BxTxC != audio_pad_value).any(dim=2)

            prefill_self_attn_mask = self._create_attn_mask(
                prefill_tgt_padding_mask,
                prefill_tgt_padding_mask,
                is_causal=True,
            )
            prefill_cross_attn_mask = self._create_attn_mask(
                prefill_tgt_padding_mask,
                src_padding_mask_BxS,
                is_causal=False,
            )

            with autocast(enabled=True, dtype=torch.bfloat16): # Or torch.float16
                _ = self.model.decoder.forward(
                    tgt_ids_BxTxC=generated_BxTxC,
                    encoder_out=encoder_out,
                    tgt_positions=prefill_tgt_pos,
                    src_positions=src_positions_BxS,
                    deterministic=True,
                    self_attn_mask=prefill_self_attn_mask,
                    cross_attn_mask=prefill_cross_attn_mask,
                    self_attention_cache=decoder_self_attention_cache,
                    cross_attention_cache=decoder_cross_attention_cache,
                )

            current_step = prefill_len - 1

        # 4. Autoregressive Generation Loop
        eos_detected_channel_0 = False
=======
        bos_countdown = max_delay_pattern
        eos_detected = False
>>>>>>> 9fbe53c0
        eos_countdown = -1

        if use_torch_compile:
<<<<<<< HEAD
            decode_step = torch.compile(
                self.model.decoder.decode_step,
                mode="default",
            )

        tgt_padding_mask = (
            (generated_BxTxC[:, -1, :].unsqueeze(1) != audio_pad_value).any(dim=2).to(self.device)
        )  # [B, 1]
        # Generated tokens are never PAD, so we use fixed mask
        decoder_cross_attn_mask = self._create_attn_mask(
            tgt_padding_mask,  # Query mask [B, 1]
            src_padding_mask_BxS,  # Key mask [B, S]
            is_causal=False,
        )  # [B, 1, 1, S]

        for step in range(current_step, current_step + max_tokens):
            tgt_ids_Bx1xC = generated_BxTxC[:, step, :].unsqueeze(1)
            tgt_pos_Bx1 = torch.full(
                (2, 1),
                fill_value=step,
                dtype=torch.long,
                device=self.device,
            )

            with autocast(enabled=True, dtype=torch.bfloat16):
                logits_Bx1xCxV, new_cache = decode_step(
                    tgt_ids_Bx1xC=tgt_ids_Bx1xC,
                    tgt_pos_Bx1=tgt_pos_Bx1,
                    encoder_out=encoder_out,
                    self_attn_mask=None,
                    cross_attn_mask=decoder_cross_attn_mask,
                    self_attention_cache=decoder_self_attention_cache,
                    cross_attention_cache=decoder_cross_attention_cache,
                )

            for i, layer_cache in enumerate(decoder_self_attention_cache):
                layer_cache.update_cache(new_cache[i][0], new_cache[i][1])

            V = self.config.model.tgt_vocab_size
            logits_last_BxCxV = logits_Bx1xCxV[:, -1, :, :]  # B, C, V
            uncond_logits_CxV = logits_last_BxCxV[0, :, :]
            cond_logits_CxV = logits_last_BxCxV[1, :, :]

            cfg_logits_CxV = cond_logits_CxV + cfg_scale * (cond_logits_CxV - uncond_logits_CxV)

            logits_CxV = cfg_logits_CxV.reshape((-1, V))  # C, V
            logits_CxV[:, 1025:] = -torch.inf

            # Sample next token
            pred_C = _sample_next_token(
                logits_CxV.float(),
                temperature=temperature,
                top_p=top_p,
                use_cfg_filter=use_cfg_filter,
                cfg_filter_top_k=cfg_filter_top_k,
=======
            step_fn = torch.compile(self._decoder_step, mode="default")
        else:
            step_fn = self._decoder_step

        if verbose:
            print("generate: starting generation loop")
            if use_torch_compile:
                print("generate: by using use_torch_compile=True, the first step would take long")
            start_time = time.time()

        while dec_step < max_tokens:
            dec_state.prepare_step(dec_step)
            tokens_Bx1xC = dec_output.get_tokens_at(dec_step).unsqueeze(0).expand(2, -1, -1)
            pred_C = step_fn(
                tokens_Bx1xC,
                dec_state,
                cfg_scale,
                temperature,
                top_p,
                cfg_filter_top_k,
>>>>>>> 9fbe53c0
            )

            if (not eos_detected and pred_C[0] == audio_eos_value) or dec_step == max_tokens - max_delay_pattern - 1:
                eos_detected = True
                eos_countdown = max_delay_pattern

            if eos_countdown > 0:
                step_after_eos = max_delay_pattern - eos_countdown
                for i, d in enumerate(delay_pattern):
                    if step_after_eos == d:
                        pred_C[i] = audio_eos_value
                    elif step_after_eos > d:
                        pred_C[i] = audio_pad_value
                eos_countdown -= 1

            bos_countdown = max(0, bos_countdown - 1)
            dec_output.update_one(pred_C, dec_step + 1, bos_countdown > 0)

            if eos_countdown == 0:
                break

            dec_step += 1
            if verbose and dec_step % 86 == 0:
                duration = time.time() - start_time
                print(
                    f"generate step {dec_step}: speed={86 / duration:.3f} tokens/s, realtime factor={1 / duration:.3f}x"
                )
                start_time = time.time()

        if dec_output.prefill_step >= dec_step + 1:
            print("Warning: Nothing generated")
            return None

        generated_codes = dec_output.generated_tokens[dec_output.prefill_step : dec_step + 1, :]

        if verbose:
            total_step = dec_step + 1 - dec_output.prefill_step
            total_duration = time.time() - total_start_time
            print(f"generate: total step={total_step}, total duration={total_duration:.3f}s")

        return self._generate_output(generated_codes)<|MERGE_RESOLUTION|>--- conflicted
+++ resolved
@@ -5,11 +5,6 @@
 import numpy as np
 import torch
 import torchaudio
-<<<<<<< HEAD
-from huggingface_hub import hf_hub_download
-from torch.cuda.amp import autocast
-=======
->>>>>>> 9fbe53c0
 
 from .audio import apply_audio_delay, build_delay_indices, build_revert_indices, decode, revert_audio_delay
 from .config import DiaConfig
@@ -380,41 +375,11 @@
         max_delay_pattern = max(delay_pattern)
         self.model.eval()
 
-<<<<<<< HEAD
-        (
-            cond_src_BxS,
-            cond_src_positions_BxS,
-            cond_src_padding_mask_BxS,
-            cond_enc_self_attn_mask_Bx1xSxS,
-        ) = self._prepare_text_input(text)
-
-        unc_src_BxS = torch.zeros_like(cond_src_BxS)
-        src_BxS = torch.cat([unc_src_BxS, cond_src_BxS], dim=0)
-        src_positions_BxS = cond_src_positions_BxS.expand(2, -1)
-        src_padding_mask_BxS = cond_src_padding_mask_BxS.expand(2, -1)
-        enc_self_attn_mask_Bx1xSxS = cond_enc_self_attn_mask_Bx1xSxS.expand(2, -1, -1, -1)
-
-        with autocast(enabled=True, dtype=torch.bfloat16): # Or torch.float16
-            encoder_out = self.model.encoder(
-                x_ids=src_BxS,
-                src_positions=src_positions_BxS,
-                deterministic=True,
-                attn_mask=enc_self_attn_mask_Bx1xSxS,
-            ) # Shape: (B, S, E)
-        encoder_out = encoder_out.float() # Cast back if needed by subsequent non-autocast code, though KV cache precomputation might handle it
-
-        # 3. Prepare Decoder Inputs
-        # 3-1. Allocate KV Cache (Static)
-        decoder_cross_attention_cache: list[KVCache] = self.model.decoder.precompute_cross_attention_kv(
-            max_tokens, encoder_out, src_positions_BxS
-        )
-=======
         if audio_prompt_path:
             print("Warning: audio_prompt_path is deprecated. Use audio_prompt instead.")
             audio_prompt = audio_prompt_path
         if use_cfg_filter is not None:
             print("Warning: use_cfg_filter is deprecated.")
->>>>>>> 9fbe53c0
 
         if verbose:
             total_start_time = time.time()
@@ -422,116 +387,11 @@
         dec_state, dec_output = self._prepare_generation(text, audio_prompt, verbose)
         dec_step = dec_output.prefill_step - 1
 
-<<<<<<< HEAD
-        current_step = 0
-        prompt_len_inc_bos = 1  # Start with BOS length
-
-        # 3-3. Load Audio Prompt (if provided)
-        if audio_prompt_path is not None:
-            audio_prompt, sr = torchaudio.load(audio_prompt_path, channels_first=True)  # C, T
-            if sr != 44100:  # Resample to 44.1kHz
-                audio_prompt = torchaudio.functional.resample(audio_prompt, sr, 44100)
-            audio_prompt = audio_prompt.to(self.device).unsqueeze(0)  # 1, C, T
-            audio_prompt = audio_to_codebook(self.dac_model, audio_prompt, data_config=self.config.data)
-            generated_BxTxC = torch.cat([generated_BxTxC, audio_prompt.expand(2, -1, -1)], dim=1)
-
-            prefill_len = generated_BxTxC.shape[1]
-            prompt_len_inc_bos = prefill_len
-            prefill_tgt_pos = torch.arange(prefill_len, device=self.device).unsqueeze(0).expand(2, -1)
-            prefill_tgt_padding_mask = (generated_BxTxC != audio_pad_value).any(dim=2)
-
-            prefill_self_attn_mask = self._create_attn_mask(
-                prefill_tgt_padding_mask,
-                prefill_tgt_padding_mask,
-                is_causal=True,
-            )
-            prefill_cross_attn_mask = self._create_attn_mask(
-                prefill_tgt_padding_mask,
-                src_padding_mask_BxS,
-                is_causal=False,
-            )
-
-            with autocast(enabled=True, dtype=torch.bfloat16): # Or torch.float16
-                _ = self.model.decoder.forward(
-                    tgt_ids_BxTxC=generated_BxTxC,
-                    encoder_out=encoder_out,
-                    tgt_positions=prefill_tgt_pos,
-                    src_positions=src_positions_BxS,
-                    deterministic=True,
-                    self_attn_mask=prefill_self_attn_mask,
-                    cross_attn_mask=prefill_cross_attn_mask,
-                    self_attention_cache=decoder_self_attention_cache,
-                    cross_attention_cache=decoder_cross_attention_cache,
-                )
-
-            current_step = prefill_len - 1
-
-        # 4. Autoregressive Generation Loop
-        eos_detected_channel_0 = False
-=======
         bos_countdown = max_delay_pattern
         eos_detected = False
->>>>>>> 9fbe53c0
         eos_countdown = -1
 
         if use_torch_compile:
-<<<<<<< HEAD
-            decode_step = torch.compile(
-                self.model.decoder.decode_step,
-                mode="default",
-            )
-
-        tgt_padding_mask = (
-            (generated_BxTxC[:, -1, :].unsqueeze(1) != audio_pad_value).any(dim=2).to(self.device)
-        )  # [B, 1]
-        # Generated tokens are never PAD, so we use fixed mask
-        decoder_cross_attn_mask = self._create_attn_mask(
-            tgt_padding_mask,  # Query mask [B, 1]
-            src_padding_mask_BxS,  # Key mask [B, S]
-            is_causal=False,
-        )  # [B, 1, 1, S]
-
-        for step in range(current_step, current_step + max_tokens):
-            tgt_ids_Bx1xC = generated_BxTxC[:, step, :].unsqueeze(1)
-            tgt_pos_Bx1 = torch.full(
-                (2, 1),
-                fill_value=step,
-                dtype=torch.long,
-                device=self.device,
-            )
-
-            with autocast(enabled=True, dtype=torch.bfloat16):
-                logits_Bx1xCxV, new_cache = decode_step(
-                    tgt_ids_Bx1xC=tgt_ids_Bx1xC,
-                    tgt_pos_Bx1=tgt_pos_Bx1,
-                    encoder_out=encoder_out,
-                    self_attn_mask=None,
-                    cross_attn_mask=decoder_cross_attn_mask,
-                    self_attention_cache=decoder_self_attention_cache,
-                    cross_attention_cache=decoder_cross_attention_cache,
-                )
-
-            for i, layer_cache in enumerate(decoder_self_attention_cache):
-                layer_cache.update_cache(new_cache[i][0], new_cache[i][1])
-
-            V = self.config.model.tgt_vocab_size
-            logits_last_BxCxV = logits_Bx1xCxV[:, -1, :, :]  # B, C, V
-            uncond_logits_CxV = logits_last_BxCxV[0, :, :]
-            cond_logits_CxV = logits_last_BxCxV[1, :, :]
-
-            cfg_logits_CxV = cond_logits_CxV + cfg_scale * (cond_logits_CxV - uncond_logits_CxV)
-
-            logits_CxV = cfg_logits_CxV.reshape((-1, V))  # C, V
-            logits_CxV[:, 1025:] = -torch.inf
-
-            # Sample next token
-            pred_C = _sample_next_token(
-                logits_CxV.float(),
-                temperature=temperature,
-                top_p=top_p,
-                use_cfg_filter=use_cfg_filter,
-                cfg_filter_top_k=cfg_filter_top_k,
-=======
             step_fn = torch.compile(self._decoder_step, mode="default")
         else:
             step_fn = self._decoder_step
@@ -552,7 +412,6 @@
                 temperature,
                 top_p,
                 cfg_filter_top_k,
->>>>>>> 9fbe53c0
             )
 
             if (not eos_detected and pred_C[0] == audio_eos_value) or dec_step == max_tokens - max_delay_pattern - 1:
