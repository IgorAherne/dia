import time
from enum import Enum
from typing import Optional

import dac
import numpy as np
import torch
import torchaudio

from .audio import apply_audio_delay, build_delay_indices, build_revert_indices, decode, revert_audio_delay
from .config import DiaConfig
from .layers import DiaModel
from .state import DecoderInferenceState, DecoderOutput, EncoderInferenceState


DEFAULT_SAMPLE_RATE = 44100


def _get_default_device():
    if torch.cuda.is_available():
        return torch.device("cuda")
    elif hasattr(torch.backends, "mps") and torch.backends.mps.is_available():
        return torch.device("mps")
    return torch.device("cpu")


def _sample_next_token(
    logits_BCxV: torch.Tensor,
    temperature: float,
    top_p: float,
    cfg_filter_top_k: int | None = None,
) -> torch.Tensor:
    if temperature == 0.0:
        return torch.argmax(logits_BCxV, dim=-1)

    logits_BCxV = logits_BCxV / temperature
    if cfg_filter_top_k is not None:
        _, top_k_indices_BCxV = torch.topk(logits_BCxV, k=cfg_filter_top_k, dim=-1)
        mask = torch.ones_like(logits_BCxV, dtype=torch.bool)
        mask = mask.scatter(dim=-1, index=top_k_indices_BCxV, value=False)
        logits_BCxV = logits_BCxV.masked_fill(mask, -torch.inf)

    if top_p < 1.0:
        probs_BCxV = torch.softmax(logits_BCxV, dim=-1)
        sorted_probs_BCxV, sorted_indices_BCxV = torch.sort(probs_BCxV, dim=-1, descending=True)
        cumulative_probs_BCxV = torch.cumsum(sorted_probs_BCxV, dim=-1)

        sorted_indices_to_remove_BCxV = cumulative_probs_BCxV > top_p
        sorted_indices_to_remove_BCxV = torch.roll(sorted_indices_to_remove_BCxV, shifts=1, dims=-1)
        sorted_indices_to_remove_BCxV[..., 0] = torch.zeros_like(sorted_indices_to_remove_BCxV[..., 0])

        indices_to_remove_BCxV = torch.zeros_like(sorted_indices_to_remove_BCxV)
        indices_to_remove_BCxV = indices_to_remove_BCxV.scatter(
            dim=-1, index=sorted_indices_BCxV, src=sorted_indices_to_remove_BCxV
        )
        logits_BCxV = logits_BCxV.masked_fill(indices_to_remove_BCxV, -torch.inf)

    final_probs_BCxV = torch.softmax(logits_BCxV, dim=-1)

    sampled_indices_BC = torch.multinomial(final_probs_BCxV, num_samples=1)
    sampled_indices_C = sampled_indices_BC.squeeze(-1)
    return sampled_indices_C


class ComputeDtype(str, Enum):
    FLOAT32 = "float32"
    FLOAT16 = "float16"
    BFLOAT16 = "bfloat16"

    def to_dtype(self) -> torch.dtype:
        if self == ComputeDtype.FLOAT32:
            return torch.float32
        elif self == ComputeDtype.FLOAT16:
            return torch.float16
        elif self == ComputeDtype.BFLOAT16:
            return torch.bfloat16
        else:
            raise ValueError(f"Unsupported compute dtype: {self}")


class Dia:
    def __init__(
        self,
        config: DiaConfig,
        compute_dtype: str | ComputeDtype = ComputeDtype.FLOAT32,
        device: torch.device | None = None,
    ):
        """Initializes the Dia model.

        Args:
            config: The configuration object for the model.
            device: The device to load the model onto. If None, will automatically select the best available device.

        Raises:
            RuntimeError: If there is an error loading the DAC model.
        """
        super().__init__()
        self.config = config
        self.device = device if device is not None else _get_default_device()
        if isinstance(compute_dtype, str):
            compute_dtype = ComputeDtype(compute_dtype)
        self.compute_dtype = compute_dtype.to_dtype()
        self.model: DiaModel = DiaModel(config, self.compute_dtype)
        self.dac_model = None

        if torch.cuda.is_available():
            torch.backends.cuda.matmul.allow_tf32 = True

    @classmethod
    def from_local(
        cls,
        config_path: str,
        checkpoint_path: str,
        compute_dtype: str | ComputeDtype = ComputeDtype.FLOAT32,
        device: torch.device | None = None,
    ) -> "Dia":
        """Loads the Dia model from local configuration and checkpoint files.

        Args:
            config_path: Path to the configuration JSON file.
            checkpoint_path: Path to the model checkpoint (.pth) file.
            device: The device to load the model onto. If None, will automatically select the best available device.

        Returns:
            An instance of the Dia model loaded with weights and set to eval mode.

        Raises:
            FileNotFoundError: If the config or checkpoint file is not found.
            RuntimeError: If there is an error loading the checkpoint.
        """
        config = DiaConfig.load(config_path)
        if config is None:
            raise FileNotFoundError(f"Config file not found at {config_path}")

        dia = cls(config, compute_dtype, device)

        try:
            state_dict = torch.load(checkpoint_path, map_location=dia.device)
            dia.model.load_state_dict(state_dict)
        except FileNotFoundError:
            raise FileNotFoundError(f"Checkpoint file not found at {checkpoint_path}")
        except Exception as e:
            raise RuntimeError(f"Error loading checkpoint from {checkpoint_path}") from e

        dia.model.to(dia.device)
        dia.model.eval()
        dia._load_dac_model()
        return dia

    @classmethod
    def from_pretrained(
        cls,
        model_name: str = "nari-labs/Dia-1.6B",
        compute_dtype: str | ComputeDtype = ComputeDtype.FLOAT32,
        device: torch.device | None = None,
    ) -> "Dia":
        """Loads the Dia model from a Hugging Face Hub repository.

        Downloads the configuration and checkpoint files from the specified
        repository ID and then loads the model.

        Args:
            model_name: The Hugging Face Hub repository ID (e.g., "nari-labs/Dia-1.6B").
            compute_dtype: The computation dtype to use.
            device: The device to load the model onto. If None, will automatically select the best available device.

        Returns:
            An instance of the Dia model loaded with weights and set to eval mode.

        Raises:
            FileNotFoundError: If config or checkpoint download/loading fails.
            RuntimeError: If there is an error loading the checkpoint.
        """
        if isinstance(compute_dtype, str):
            compute_dtype = ComputeDtype(compute_dtype)
        loaded_model = DiaModel.from_pretrained(model_name, compute_dtype=compute_dtype.to_dtype())
        config = loaded_model.config
        dia = cls(config, compute_dtype, device)

        dia.model = loaded_model
        dia.model.to(dia.device)
        dia.model.eval()
        dia._load_dac_model()
        return dia

    def _load_dac_model(self):
        try:
            dac_model_path = dac.utils.download()
            dac_model = dac.DAC.load(dac_model_path).to(self.device)
        except Exception as e:
            raise RuntimeError("Failed to load DAC model") from e
        self.dac_model = dac_model

    def _prepare_text_input(self, text: str) -> torch.Tensor:
        """Encodes text prompt, pads, and creates attention mask and positions."""
        text_pad_value = self.config.data.text_pad_value
        max_len = self.config.data.text_length

        byte_text = text.encode("utf-8")
        replaced_bytes = byte_text.replace(b"[S1]", b"\x01").replace(b"[S2]", b"\x02")
        text_tokens = list(replaced_bytes)

        current_len = len(text_tokens)
        src_tokens = torch.full(
            (1, max_len),
            fill_value=text_pad_value,
            dtype=torch.long,
            device=self.device,
        )
        src_tokens[0, :current_len] = torch.tensor(
            text_tokens[:max_len],
            dtype=torch.long,
            device=self.device,
        )
        return src_tokens

    def _prepare_audio_prompt(self, audio_prompt: torch.Tensor | None) -> tuple[torch.Tensor, int]:
        num_channels = self.config.data.channels
        audio_bos_value = self.config.data.audio_bos_value
        audio_pad_value = self.config.data.audio_pad_value
        delay_pattern = self.config.data.delay_pattern
        max_delay_pattern = max(delay_pattern)

        parts = [
            torch.full(
                (1, num_channels),
                fill_value=audio_bos_value,
                dtype=torch.int,
                device=self.device,
            )
        ]

        prefill_step = 1

        if audio_prompt is not None:
            prefill_step += audio_prompt.shape[0]
            parts.append(audio_prompt)

        delay_pad_tensor = torch.full(
            (max_delay_pattern, num_channels), fill_value=-1, dtype=torch.int, device=self.device
        )
        parts.append(delay_pad_tensor)
        prefill = torch.cat(parts, dim=0)

        delay_precomp = build_delay_indices(
            B=1,
            T=prefill.shape[0],
            C=num_channels,
            delay_pattern=delay_pattern,
        )

        prefill = apply_audio_delay(
            audio_BxTxC=prefill.unsqueeze(0),
            pad_value=audio_pad_value,
            bos_value=audio_bos_value,
            precomp=delay_precomp,
        ).squeeze(0)

        return prefill, prefill_step

    def _prepare_generation(self, text: str, audio_prompt: str | torch.Tensor | None, verbose: bool):
        enc_input_cond = self._prepare_text_input(text)
        enc_input_uncond = torch.zeros_like(enc_input_cond)
        enc_input = torch.cat([enc_input_uncond, enc_input_cond], dim=0)

        if isinstance(audio_prompt, str):
            audio_prompt = self.load_audio(audio_prompt)
        prefill, prefill_step = self._prepare_audio_prompt(audio_prompt)

        if verbose:
            print("generate: data loaded")

        enc_state = EncoderInferenceState.new(self.config, enc_input_cond)
        encoder_out = self.model.encoder(enc_input, enc_state)

        dec_cross_attn_cache = self.model.decoder.precompute_cross_attn_cache(
            encoder_out, enc_state.positions, enc_state.padding_mask
        )
        dec_state = DecoderInferenceState.new(
            self.config, enc_state, encoder_out, dec_cross_attn_cache, self.compute_dtype
        )
        dec_output = DecoderOutput.new(self.config, self.device)
        dec_output.prefill(prefill, prefill_step)

        dec_step = prefill_step - 1
        if dec_step > 0:
            dec_state.prepare_step(0, dec_step)
            tokens_BxTxC = dec_output.get_tokens_at(0, dec_step).unsqueeze(0).expand(2, -1, -1)
            self.model.decoder.forward(tokens_BxTxC, dec_state)

        return dec_state, dec_output

    def _decoder_step(
        self,
        tokens_Bx1xC: torch.Tensor,
        dec_state: DecoderInferenceState,
        cfg_scale: float,
        temperature: float,
        top_p: float,
        cfg_filter_top_k: int,
        current_idx: int,
    ) -> torch.Tensor:
        audio_eos_value = self.config.data.audio_eos_value
        logits_Bx1xCxV = self.model.decoder.decode_step(tokens_Bx1xC, dec_state, current_idx)

        logits_last_BxCxV = logits_Bx1xCxV[:, -1]
        uncond_logits_CxV = logits_last_BxCxV[0]
        cond_logits_CxV = logits_last_BxCxV[1]
        logits_CxV = cond_logits_CxV + cfg_scale * (cond_logits_CxV - uncond_logits_CxV)
        logits_CxV[:, audio_eos_value + 1 :] = torch.full_like(
            logits_CxV[:, audio_eos_value + 1 :],
            fill_value=-torch.inf,
        )
        logits_CxV[1:, audio_eos_value:] = torch.full_like(
            logits_CxV[1:, audio_eos_value:],
            fill_value=-torch.inf,
        )

        pred_C = _sample_next_token(
            logits_CxV.to(dtype=torch.float32),
            temperature=temperature,
            top_p=top_p,
            cfg_filter_top_k=cfg_filter_top_k,
        )
        return pred_C

    def _generate_output(self, generated_codes: torch.Tensor) -> np.ndarray:
        num_channels = self.config.data.channels
        seq_length = generated_codes.shape[0]
        delay_pattern = self.config.data.delay_pattern
        audio_pad_value = self.config.data.audio_pad_value
        max_delay_pattern = max(delay_pattern)

        revert_precomp = build_revert_indices(
            B=1,
            T=seq_length,
            C=num_channels,
            delay_pattern=delay_pattern,
        )

        codebook = revert_audio_delay(
            audio_BxTxC=generated_codes.unsqueeze(0),
            pad_value=audio_pad_value,
            precomp=revert_precomp,
            T=seq_length,
        )[:, :-max_delay_pattern, :]

        min_valid_index = 0
        max_valid_index = 1023
        invalid_mask = (codebook < min_valid_index) | (codebook > max_valid_index)
        codebook[invalid_mask] = 0

        audio = decode(self.dac_model, codebook.transpose(1, 2))

        return audio.squeeze().cpu().numpy()

    def load_audio(self, audio_path: str) -> torch.Tensor:
        audio, sr = torchaudio.load(audio_path, channels_first=True)  # C, T
        if sr != DEFAULT_SAMPLE_RATE:
            audio = torchaudio.functional.resample(audio, sr, DEFAULT_SAMPLE_RATE)
        audio = audio.to(self.device).unsqueeze(0)  # 1, C, T
        audio_data = self.dac_model.preprocess(audio, DEFAULT_SAMPLE_RATE)
        _, encoded_frame, _, _, _ = self.dac_model.encode(audio_data)  # 1, C, T
        return encoded_frame.squeeze(0).transpose(0, 1)

    def save_audio(self, path: str, audio: np.ndarray):
        import soundfile as sf

        sf.write(path, audio, DEFAULT_SAMPLE_RATE)

    @torch.inference_mode()
    def generate(
        self,
        text: str,
        max_tokens: int | None = None,
        cfg_scale: float = 3.0,
        temperature: float = 1.3,
        top_p: float = 0.95,
        use_torch_compile: bool = False,
        cfg_filter_top_k: int = 35,
        audio_prompt: str | torch.Tensor | None = None,
        audio_prompt_path: str | None = None,
        audio_prompt_text: Optional[str] = None,
        use_cfg_filter: bool | None = None,
        verbose: bool = False,
    ) -> np.ndarray:
        audio_eos_value = self.config.data.audio_eos_value
        audio_pad_value = self.config.data.audio_pad_value
        delay_pattern = self.config.data.delay_pattern
        max_tokens = self.config.data.audio_length if max_tokens is None else max_tokens
        max_delay_pattern = max(delay_pattern)
        self.model.eval()

        if audio_prompt_path:
            print("Warning: audio_prompt_path is deprecated. Use audio_prompt instead.")
            audio_prompt = audio_prompt_path
        if audio_prompt_text:
            full_text = f"{audio_prompt_text.strip()}\n{text.strip()}"
        else:
            full_text = text.strip()
        if use_cfg_filter is not None:
            print("Warning: use_cfg_filter is deprecated.")

        if verbose:
            total_start_time = time.time()

<<<<<<< HEAD
        if use_torch_compile and not hasattr(self, "_compiled"):
            # Compilation can take about a minute.
            self._prepare_generation = torch.compile(self._prepare_generation, dynamic=True)
            self._decoder_step = torch.compile(self._decoder_step, fullgraph=True, mode="max-autotune")
            self._compiled = True
        dec_state, dec_output = self._prepare_generation(text, audio_prompt, verbose)
=======
        dec_state, dec_output = self._prepare_generation(full_text, audio_prompt, verbose)
>>>>>>> c03da95e
        dec_step = dec_output.prefill_step - 1
        current_idx = torch.tensor([dec_step], device=self.device)

        bos_countdown = max_delay_pattern
        eos_detected = False
        eos_countdown = -1

        if verbose:
            print("generate: starting generation loop")
            if use_torch_compile:
                print("generate: by using use_torch_compile=True, the first step would take long")
            start_time = time.time()

        while dec_step < max_tokens:
            torch.compiler.cudagraph_mark_step_begin()
            dec_state.prepare_step(dec_step)
            tokens_Bx1xC = dec_output.get_tokens_at(dec_step).unsqueeze(0).expand(2, -1, -1)
            pred_C = self._decoder_step(
                tokens_Bx1xC,
                dec_state,
                cfg_scale,
                temperature,
                top_p,
                cfg_filter_top_k,
                current_idx,
            )

            current_idx += 1

            if (not eos_detected and pred_C[0] == audio_eos_value) or dec_step == max_tokens - max_delay_pattern - 1:
                eos_detected = True
                eos_countdown = max_delay_pattern

            if eos_countdown > 0:
                step_after_eos = max_delay_pattern - eos_countdown
                for i, d in enumerate(delay_pattern):
                    if step_after_eos == d:
                        pred_C[i] = audio_eos_value
                    elif step_after_eos > d:
                        pred_C[i] = audio_pad_value
                eos_countdown -= 1

            bos_countdown = max(0, bos_countdown - 1)
            dec_output.update_one(pred_C, dec_step + 1, bos_countdown > 0)

            if eos_countdown == 0:
                break

            dec_step += 1
            if verbose and dec_step % 86 == 0:
                duration = time.time() - start_time
                print(
                    f"generate step {dec_step}: speed={86 / duration:.3f} tokens/s, realtime factor={1 / duration:.3f}x"
                )
                start_time = time.time()

        if dec_output.prefill_step >= dec_step + 1:
            print("Warning: Nothing generated")
            return None

        generated_codes = dec_output.generated_tokens[dec_output.prefill_step : dec_step + 1, :]

        if verbose:
            total_step = dec_step + 1 - dec_output.prefill_step
            total_duration = time.time() - total_start_time
            print(f"generate: total step={total_step}, total duration={total_duration:.3f}s")

        return self._generate_output(generated_codes)<|MERGE_RESOLUTION|>--- conflicted
+++ resolved
@@ -404,16 +404,7 @@
         if verbose:
             total_start_time = time.time()
 
-<<<<<<< HEAD
-        if use_torch_compile and not hasattr(self, "_compiled"):
-            # Compilation can take about a minute.
-            self._prepare_generation = torch.compile(self._prepare_generation, dynamic=True)
-            self._decoder_step = torch.compile(self._decoder_step, fullgraph=True, mode="max-autotune")
-            self._compiled = True
-        dec_state, dec_output = self._prepare_generation(text, audio_prompt, verbose)
-=======
         dec_state, dec_output = self._prepare_generation(full_text, audio_prompt, verbose)
->>>>>>> c03da95e
         dec_step = dec_output.prefill_step - 1
         current_idx = torch.tensor([dec_step], device=self.device)
 
